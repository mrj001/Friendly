--- conflicted
+++ resolved
@@ -84,12 +84,8 @@
             }
             else
             {
-<<<<<<< HEAD
-               List<BigInteger> bigFactors = Factor(prime, nCopy);
-=======
-               (List<long> bigFactors, int tmp) = Factor(prime, nCopy);
+               (List<BigInteger> bigFactors, int tmp) = Factor(prime, nCopy);
                rhoInvocations = tmp;
->>>>>>> 8d54bb9a
                bigFactors.Sort();
                int j = 0;
                int pow;
@@ -114,71 +110,66 @@
       /// Factors the given number, n.
       /// </summary>
       /// <param name="highestPrime">The highest prime used in trial division.</param>
-      /// <param name="n">The number to factor.  This must not have any prime factors <= highestPrime.</param>
-<<<<<<< HEAD
-      /// <returns>A List of factors of n.  Factors may be repeated.</returns>
-      private static List<BigInteger> Factor(long highestPrime, BigInteger n)
-      {
-         List<BigInteger> rv = new();
-         BigInteger factor;
-         int exponent;
-=======
+      /// <param name="n">The number to factor.  This must be composite and
+      /// not have any prime factors <= highestPrime.</param>
       /// <returns>The first item is a List of factors of n.  Factors may be repeated.  The second
       /// item specifies the number of times the Pollard Rho algorithm was invoked.</returns>
-      private static (List<long>, int) Factor(long highestPrime, long n)
-      {
-         List<long> rv = new List<long>();
-         int rhoInvocations = 1;
->>>>>>> 8d54bb9a
-
-         PollardRho rho = new PollardRho();
-         (BigInteger g1, BigInteger g2) = rho.Factor(n);
-         long f1 = (long)g1;
-         long f2 = (long)g2;
-
+      private static (List<BigInteger>, int) Factor(long highestPrime, BigInteger n)
+      {
+         List<BigInteger> rv = new();
+         BigInteger f1, f2;
+         int rhoInvocations = 0;
+
+         // Factor n into two factors
+         if (BigInteger.Log10(n) < 18) // TODO: optimize threshold
+         {
+            PollardRho rho = new PollardRho();
+            (f1, f2) = rho.Factor(n);
+            rhoInvocations++;
+         }
+         else
+         {
+            BigInteger factor;
+            int exponent;
+            if (IsAPower(highestPrime, n, out factor, out exponent))
+            {
+               if (Primes.IsPrime(factor))
+               {
+                  for (int j = 0; j < exponent; j++)
+                     rv.Add(factor);
+               }
+               else
+               {
+                  (List<BigInteger> factors, int tmp) = Factor(highestPrime, n);
+                  rhoInvocations += tmp;
+                  for (int j = 0; j < exponent; j++)
+                     rv.AddRange(factors);
+               }
+
+               return (rv, rhoInvocations);
+            }
+
+            QuadraticSieve.QuadraticSieve sieve = new QuadraticSieve.QuadraticSieve(n);
+            (f1, f2) = sieve.Factor();
+         }
+
+         // Check if each factor is prime; if not factor it too.
          if (Primes.IsPrime(f1))
             rv.Add(f1);
          else
          {
-<<<<<<< HEAD
-            if (Primes.IsPrime(factor))
-            {
-               for (int j = 0; j < exponent; j++)
-                  rv.Add(factor);
-            }
-            else
-            {
-               List<BigInteger> factors = Factor(highestPrime, factor);
-               for (int j = 0; j < exponent; j++)
-                  rv.AddRange(factors);
-            }
-=======
-            (List<long> factors, int k) = Factor(highestPrime, f1);
+            (List<BigInteger> factors, int k) = Factor(highestPrime, f1);
             rv.AddRange(factors);
             rhoInvocations += k;
->>>>>>> 8d54bb9a
          }
 
          if (Primes.IsPrime(f2))
             rv.Add(f2);
          else
          {
-<<<<<<< HEAD
-            QuadraticSieve.QuadraticSieve quadraticSieve = new QuadraticSieve.QuadraticSieve(n);
-            (BigInteger f1, BigInteger f2) = quadraticSieve.Factor();
-            if (Primes.IsPrime(f1))
-               rv.Add(f1);
-            else
-               rv.AddRange(Factor(highestPrime, f1));
-            if (Primes.IsPrime(f2))
-               rv.Add(f2);
-            else
-               rv.AddRange(Factor(highestPrime, f2));
-=======
-            (List<long> factors, int k) = Factor(highestPrime, f2);
+            (List<BigInteger> factors, int k) = Factor(highestPrime, f2);
             rv.AddRange(factors);
             rhoInvocations += k;
->>>>>>> 8d54bb9a
          }
 
          return (rv, rhoInvocations);
