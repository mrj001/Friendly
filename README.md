--- conflicted
+++ resolved
@@ -2,10 +2,3 @@
 Investigation of Friendly Numbers
 
 Inspired by this [Numberphile video](https://www.numberphile.com/videos/a-video-about-the-number-10).
-
-<<<<<<< HEAD
-In choosing the parameters of the polynomials, it is recommended that a be approximately sqrt(kN/2) / M.
-For 12-digit numbers, when d = sqrt(a) is not in the factor base, a turns out to be about 2 orders of magnitude larger than this approximate value.  This does not work well - insufficient B-Smooth numbers are found.
-=======
-So far this is a prototype using 64-bit integers.
->>>>>>> 8d54bb9a
